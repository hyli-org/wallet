[workspace]
resolver = "2"
members = ["contracts", "contracts/wallet", "server"]

[workspace.dependencies]
# sdk = { package = "hyle-contract-sdk", version = "0.13.0-rc.4" }
# client-sdk = { default-features = false, package = "hyle-client-sdk", version = "0.13.0-rc.4" }
# hyle = { version = "0.13.0-rc.4" }

<<<<<<< HEAD
sdk = { git = "https://github.com/Hyle-org/hyle.git", package = "hyle-contract-sdk", branch = "main" }
client-sdk = { git = "https://github.com/Hyle-org/hyle.git", default-features = false, package = "hyle-client-sdk", branch = "main" }
hyle-hyllar = { git = "https://github.com/Hyle-org/hyle", package = "hyle-hyllar", branch = "main" }
hyle-modules = { git = "https://github.com/Hyle-org/hyle.git", package = "hyle-modules", branch = "main" }
=======
sdk = { git = "https://github.com/Hyle-org/hyle.git", package = "hyle-contract-sdk", branch = "feat/prover_networks" }
client-sdk = { git = "https://github.com/Hyle-org/hyle.git", default-features = false, package = "hyle-client-sdk", branch = "feat/prover_networks" }
hyle-hyllar = { git = "https://github.com/Hyle-org/hyle.git", package = "hyle-hyllar", branch = "feat/prover_networks" }
hyle-modules = { git = "https://github.com/Hyle-org/hyle.git", package = "hyle-modules", branch = "feat/prover_networks" }
>>>>>>> 9534d485


contracts = { path = "contracts", default-features = false, package = "contracts" }
wallet = { path = "contracts/wallet", package = "wallet" }

[workspace.package]
version = "0.4.1"
edition = "2021"

[patch.crates-io]
sha2 = { git = "https://github.com/risc0/RustCrypto-hashes", tag = "sha2-v0.10.8-risczero.0" }
# boundless-market = { git = "https://github.com/Hyle-org/boundless.git" }<|MERGE_RESOLUTION|>--- conflicted
+++ resolved
@@ -7,17 +7,10 @@
 # client-sdk = { default-features = false, package = "hyle-client-sdk", version = "0.13.0-rc.4" }
 # hyle = { version = "0.13.0-rc.4" }
 
-<<<<<<< HEAD
 sdk = { git = "https://github.com/Hyle-org/hyle.git", package = "hyle-contract-sdk", branch = "main" }
 client-sdk = { git = "https://github.com/Hyle-org/hyle.git", default-features = false, package = "hyle-client-sdk", branch = "main" }
 hyle-hyllar = { git = "https://github.com/Hyle-org/hyle", package = "hyle-hyllar", branch = "main" }
 hyle-modules = { git = "https://github.com/Hyle-org/hyle.git", package = "hyle-modules", branch = "main" }
-=======
-sdk = { git = "https://github.com/Hyle-org/hyle.git", package = "hyle-contract-sdk", branch = "feat/prover_networks" }
-client-sdk = { git = "https://github.com/Hyle-org/hyle.git", default-features = false, package = "hyle-client-sdk", branch = "feat/prover_networks" }
-hyle-hyllar = { git = "https://github.com/Hyle-org/hyle.git", package = "hyle-hyllar", branch = "feat/prover_networks" }
-hyle-modules = { git = "https://github.com/Hyle-org/hyle.git", package = "hyle-modules", branch = "feat/prover_networks" }
->>>>>>> 9534d485
 
 
 contracts = { path = "contracts", default-features = false, package = "contracts" }

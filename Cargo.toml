[workspace]
resolver = "2"
members = ["contracts", "contracts/wallet", "server"]

[workspace.dependencies]
# sdk = { package = "hyle-contract-sdk", version = "0.13.0-rc.4" }
# client-sdk = { default-features = false, package = "hyle-client-sdk", version = "0.13.0-rc.4" }
# hyle = { version = "0.13.0-rc.4" }

sdk = { git = "https://github.com/Hyle-org/hyle.git", package = "hyle-contract-sdk", branch = "main" }
client-sdk = { git = "https://github.com/Hyle-org/hyle.git", default-features = false, package = "hyle-client-sdk", branch = "main" }
<<<<<<< HEAD
hyle-hyllar = { git = "https://github.com/Hyle-org/hyle", package = "hyle-hyllar", branch = "main" }
hyle-modules = { git = "https://github.com/Hyle-org/hyle.git", package = "hyle-modules", branch = "main" }

=======
hyle-hyllar = { git = "https://github.com/Hyle-org/hyle.git", package = "hyle-hyllar", branch = "main" }
hyle-modules = { git = "https://github.com/Hyle-org/hyle.git", package = "hyle-modules", branch = "main" }
>>>>>>> 93e64d46

contracts = { path = "contracts", default-features = false, package = "contracts" }
wallet = { path = "contracts/wallet", package = "wallet" }

[workspace.package]
version = "0.4.1"
edition = "2021"

[patch.crates-io]
sha2 = { git = "https://github.com/risc0/RustCrypto-hashes", tag = "sha2-v0.10.8-risczero.0" }
# boundless-market = { git = "https://github.com/Hyle-org/boundless.git" }<|MERGE_RESOLUTION|>--- conflicted
+++ resolved
@@ -9,14 +9,8 @@
 
 sdk = { git = "https://github.com/Hyle-org/hyle.git", package = "hyle-contract-sdk", branch = "main" }
 client-sdk = { git = "https://github.com/Hyle-org/hyle.git", default-features = false, package = "hyle-client-sdk", branch = "main" }
-<<<<<<< HEAD
-hyle-hyllar = { git = "https://github.com/Hyle-org/hyle", package = "hyle-hyllar", branch = "main" }
-hyle-modules = { git = "https://github.com/Hyle-org/hyle.git", package = "hyle-modules", branch = "main" }
-
-=======
 hyle-hyllar = { git = "https://github.com/Hyle-org/hyle.git", package = "hyle-hyllar", branch = "main" }
 hyle-modules = { git = "https://github.com/Hyle-org/hyle.git", package = "hyle-modules", branch = "main" }
->>>>>>> 93e64d46
 
 contracts = { path = "contracts", default-features = false, package = "contracts" }
 wallet = { path = "contracts/wallet", package = "wallet" }

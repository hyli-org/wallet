--- conflicted
+++ resolved
@@ -30,13 +30,9 @@
 }
 
 pub struct AppModuleCtx {
-<<<<<<< HEAD
-=======
     pub api: Arc<BuildApiContextInner>,
->>>>>>> 93e64d46
     pub node_client: Arc<NodeApiHttpClient>,
     pub wallet_cn: ContractName,
-    pub api: Arc<BuildApiContextInner>,
 }
 
 /// Messages received from WebSocket clients that will be processed by the system
